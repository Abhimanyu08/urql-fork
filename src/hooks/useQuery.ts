--- conflicted
+++ resolved
@@ -33,21 +33,13 @@
 export const useQuery = <T = any, V = object>(
   args: UseQueryArgs<V>
 ): UseQueryResponse<T> => {
-<<<<<<< HEAD
   const isMounted = useRef(true);
   const unsubscribe = useRef<() => void>(noop);
-=======
-  const unsubscribe = useRef(noop);
->>>>>>> d87c4f02
 
   const client = useContext(Context);
   const request = useMemo(
     () => createRequest(args.query, args.variables as any),
-<<<<<<< HEAD
-    [args]
-=======
     [args.query, args.variables]
->>>>>>> d87c4f02
   );
 
   const [state, setState] = useState<UseQueryState<T>>({
@@ -59,7 +51,12 @@
   const executeQuery = useCallback(
     (opts?: Partial<OperationContext>) => {
       unsubscribe.current();
-<<<<<<< HEAD
+
+      if (args.pause) {
+        unsubscribe.current = noop;
+        return;
+      }
+
       setState(s => ({ ...s, fetching: true }));
 
       const [teardown] = pipe(
@@ -72,26 +69,6 @@
             isMounted.current && setState({ fetching: false, data, error })
         )
       );
-=======
-
-      setState(s => ({ ...s, fetching: true }));
-
-      let teardown = noop;
-
-      if (!args.pause) {
-        [teardown] = pipe(
-          client.executeQuery(request, {
-            requestPolicy: args.requestPolicy,
-            ...opts,
-          }),
-          subscribe(({ data, error }) => {
-            setState({ fetching: false, data, error });
-          })
-        );
-      } else {
-        setState(s => ({ ...s, fetching: false }));
-      }
->>>>>>> d87c4f02
 
       unsubscribe.current = teardown;
     },
@@ -101,17 +78,12 @@
 
   useEffect(() => {
     executeQuery();
-<<<<<<< HEAD
 
     return () => {
       isMounted.current = false;
       unsubscribe.current();
     };
-  }, [request.key]);
-=======
-    return unsubscribe.current;
-  }, [executeQuery]);
->>>>>>> d87c4f02
+  }, [executeQuery, request.key]);
 
   return [state, executeQuery];
 };